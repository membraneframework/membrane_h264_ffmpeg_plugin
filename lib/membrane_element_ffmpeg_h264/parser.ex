defmodule Membrane.Element.FFmpeg.H264.Parser do
  @moduledoc """
  Membrane element providing parser for H264 encoded video stream.
  Uses the parser provided by FFmpeg.

  It receives buffers with binary payloads and splits them into frames.
  """
  use Bunch
  use Membrane.Filter
  use Membrane.Log
  alias __MODULE__.{NALu, Native}
  alias Membrane.Buffer
  alias Membrane.Caps.Video.H264

  def_input_pad :input,
    demand_unit: :buffers,
    caps: :any

  def_output_pad :output,
    caps: {H264, stream_format: :byte_stream}

  def_options framerate: [
                type: :framerate,
                spec: H264.framerate_t(),
                default: {0, 1},
                description: """
                Framerate of video stream, see `t:Membrane.Caps.Video.H264.framerate_t/0`
                """
              ],
<<<<<<< HEAD
              sps: [
                type: :binary,
                default: <<>>,
                description: """
                Sequence Parameter Set NAL unit - if absent in the stream, should
                be provided via this option.
                """
              ],
              pps: [
                type: :binary,
                default: <<>>,
                description: """
                Picture Parameter Set NAL unit - if absent in the stream, should
                be provided via this option.
=======
              alignment: [
                type: :atom,
                spec: :au | :nal,
                default: :au,
                description: """
                Stream units carried by each output buffer. See `t:Membrane.Caps.Video.H264.alignment_t`
>>>>>>> 4ca86511
                """
              ]

  @impl true
  def handle_init(opts) do
<<<<<<< HEAD
    state = %{
      parser_ref: nil,
      partial_frame: <<>>,
      first_frame_prefix: opts.sps <> opts.pps,
      framerate: opts.framerate
    }

    {:ok, state}
=======
    {:ok, opts |> Map.merge(%{parser_ref: nil, partial_frame: "", metadata: nil})}
>>>>>>> 4ca86511
  end

  @impl true
  def handle_stopped_to_prepared(_ctx, state) do
    with {:ok, parser_ref} <- Native.create() do
      {:ok, %{state | parser_ref: parser_ref}}
    else
      {:error, reason} -> {{:error, reason}, state}
    end
  end

  @impl true
  def handle_demand(:output, _size, :buffers, _ctx, state) do
    {{:ok, demand: :input}, state}
  end

  @impl true
  def handle_process(:input, %Buffer{payload: payload, metadata: metadata}, ctx, state) do
    %{parser_ref: parser_ref, partial_frame: partial_frame} = state
    payload = state.first_frame_prefix <> payload

    with {:ok, sizes, _flags} <- Native.parse(payload, parser_ref),
         {bufs, {metadata, rest}} <-
           gen_bufs(partial_frame <> payload, state.metadata, metadata, sizes, state.alignment) do
      state = %{state | partial_frame: rest, metadata: if(rest == "", do: nil, else: metadata)}
      actions = [buffer: {:output, bufs}, redemand: :output]

      actions =
        if ctx.pads.output.caps == nil and bufs != [] do
          {:ok, width, height, profile} = Native.get_parsed_meta(parser_ref)

          caps = %H264{
            width: width,
            height: height,
            framerate: state.framerate,
            alignment: state.alignment,
            stream_format: :byte_stream,
            profile: profile
          }

          [{:caps, {:output, caps}} | actions]
        else
          actions
        end

<<<<<<< HEAD
      {{:ok, actions}, %{state | first_frame_prefix: <<>>}}
=======
      {{:ok, actions ++ [redemand: :output]}, state}
>>>>>>> 4ca86511
    else
      {:error, reason} -> {{:error, reason}, state}
    end
  end

  @impl true
  def handle_end_of_stream(:input, _ctx, state) do
    %{parser_ref: parser_ref, partial_frame: partial_frame} = state

    with {:ok, sizes, _flags} <- Native.flush(parser_ref) do
      {bufs, rest} =
        gen_bufs(partial_frame, state.metadata, state.metadata, sizes, state.alignment)

      if rest != "" do
        warn("Discarding incomplete frame because of end of stream")
      end

      state = %{state | partial_frame: <<>>}

      actions = [
        buffer: {:output, bufs},
        end_of_stream: :output,
        notify: {:end_of_stream, :input}
      ]

      {{:ok, actions}, state}
    end
  end

  @impl true
  def handle_prepared_to_stopped(_ctx, state) do
    {:ok, %{state | parser_ref: nil}}
  end

  defp gen_bufs(input, old_metadata, new_metadata, sizes, alignment) do
    Enum.flat_map_reduce(
      sizes,
      {old_metadata || new_metadata, input},
      fn size, {metadata, stream} ->
        <<frame::bytes-size(size), rest::binary>> = stream
        {bufs, au_metadata} = NALu.parse(frame)

        case alignment do
          :au ->
            [%Buffer{payload: frame, metadata: Map.merge(metadata, au_metadata)}]

          :nal ->
            Enum.map(bufs, fn b ->
              Map.update!(
                b,
                :metadata,
                &(&1 |> Map.merge(%{access_unit: au_metadata}) |> Map.merge(metadata))
              )
            end)
        end
        ~> {&1, {new_metadata, rest}}
      end
    )
  end
end<|MERGE_RESOLUTION|>--- conflicted
+++ resolved
@@ -27,7 +27,6 @@
                 Framerate of video stream, see `t:Membrane.Caps.Video.H264.framerate_t/0`
                 """
               ],
-<<<<<<< HEAD
               sps: [
                 type: :binary,
                 default: <<>>,
@@ -42,31 +41,28 @@
                 description: """
                 Picture Parameter Set NAL unit - if absent in the stream, should
                 be provided via this option.
-=======
+                """
+              ],
               alignment: [
                 type: :atom,
                 spec: :au | :nal,
                 default: :au,
                 description: """
                 Stream units carried by each output buffer. See `t:Membrane.Caps.Video.H264.alignment_t`
->>>>>>> 4ca86511
                 """
               ]
 
   @impl true
   def handle_init(opts) do
-<<<<<<< HEAD
     state = %{
       parser_ref: nil,
       partial_frame: <<>>,
       first_frame_prefix: opts.sps <> opts.pps,
-      framerate: opts.framerate
+      framerate: opts.framerate,
+      metadata: nil
     }
 
     {:ok, state}
-=======
-    {:ok, opts |> Map.merge(%{parser_ref: nil, partial_frame: "", metadata: nil})}
->>>>>>> 4ca86511
   end
 
   @impl true
@@ -112,11 +108,7 @@
           actions
         end
 
-<<<<<<< HEAD
-      {{:ok, actions}, %{state | first_frame_prefix: <<>>}}
-=======
-      {{:ok, actions ++ [redemand: :output]}, state}
->>>>>>> 4ca86511
+      {{:ok, actions ++ [redemand: :output]}, %{state | first_frame_prefix: <<>>}}
     else
       {:error, reason} -> {{:error, reason}, state}
     end
