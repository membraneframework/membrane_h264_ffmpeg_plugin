defmodule Membrane.H264.FFmpeg.Parser do
  @moduledoc """
  Membrane element providing parser for H264 encoded video stream.
  Uses the parser provided by FFmpeg.

  By default, this parser splits the stream into h264 access units,
  each of which is a sequence of NAL units corresponding to one
  video frame, and equips them with the following metadata entries
  under `:h264` key:
  - `key_frame?: boolean` - determines whether the frame is a h264
    I frame.

  Setting custom packetization options affects metadata, see `alignment`
  and `attach_nalus?` options for details.

  This Parser is also capable of handling out-of-band parameters in the form of Decoder Configuration Record.
  To inject it, simply send `t:Membrane.H264.RemoteStream.t/0` stream_format containing the Decoder Configuration Record to this element.
  There are however some limitations:
  - `t:Membrane.H264.RemoteStream.t/0` stream_format needs to be send only before the first buffer.
    Sending them during the stream will cause an error
  - SPS and PPS will be extracted from Decoder Configuration Record and added to the payload of the very first buffer without any checks of in-band parameters.
    This might result in duplicated SPS and PPS. It shouldn't be a problem, unless you send an incorrect Decoder Configuration Record that doesn't match the stream.
  """
  use Membrane.Filter
  use Bunch

  require Membrane.Logger

  alias __MODULE__.{NALu, Native}
  alias Membrane.Buffer
  alias Membrane.H264

  def_input_pad :input,
    demand_unit: :buffers,
    demand_mode: :auto,
    accepted_format: %format{} when format in [Membrane.RemoteStream, H264, H264.RemoteStream]

  def_output_pad :output,
    demand_mode: :auto,
    accepted_format: %H264{}

  def_options framerate: [
                spec: H264.framerate_t() | nil,
                default: nil,
                description: """
                Framerate of video stream, see `t:Membrane.H264.framerate_t/0`
                """
              ],
              sps: [
                spec: binary(),
                default: <<>>,
                description: """
                Sequence Parameter Set NAL unit - if absent in the stream, should
                be provided via this option.
                """
              ],
              pps: [
                spec: binary(),
                default: <<>>,
                description: """
                Picture Parameter Set NAL unit - if absent in the stream, should
                be provided via this option.
                """
              ],
              alignment: [
                spec: :au | :nal,
                default: :au,
                description: """
                Stream units carried by each output buffer. See `t:Membrane.H264.alignment_t/0`.

                If alignment is `:nal`, the following metadata entries are added:
                - `type` - h264 nalu type
                - `new_access_unit: access_unit_metadata` - added whenever the new access unit starts.
                  `access_unit_metadata` is the metadata that would be merged into the buffer metadata
                   normally (if `alignment` was `:au`).
                - `end_access_unit: true` - added for each NALu that ends an access unit.
                """
              ],
              attach_nalus?: [
                spec: boolean(),
                default: false,
                description: """
                Determines whether to attach NAL units list to the metadata when `alignment` option
                is set to `:au`. For details see `t:Membrane.H264.nalu_in_metadata_t/0`.
                """
              ],
              skip_until_keyframe?: [
                spec: boolean(),
                default: false,
                description: """
                Determines whether to drop the stream until the first key frame is received.
                """
              ],
              skip_until_parameters?: [
                spec: boolean(),
                default: true,
                description: """
                Determines whether to drop the stream until the first set of SPS and PPS is received.
                """
              ],
              max_frame_reorder: [
                spec: non_neg_integer(),
                default: 15,
                description: """
                Defines the maximum expected number of consequent b-frames in the stream.
                """
              ]

  @impl true
  def handle_init(_ctx, opts) do
    state =
      Map.from_struct(opts)
      |> Map.merge(%{
        pending_stream_format: nil,
        parser_ref: nil,
        partial_frame: <<>>,
        frame_prefix: opts.sps <> opts.pps,
        metadata: nil,
        acc: <<>>,
        profile_has_b_frames?: nil,
        original_opts: opts
      })

    {[], state}
  end

  @impl true
  def handle_setup(_ctx, state) do
    case Native.create() do
      {:ok, parser_ref} ->
        {[], %{state | parser_ref: parser_ref}}

      {:error, reason} ->
        raise "Failed to create native parser: #{inspect(reason)}"
    end
  end

  @impl true
  def handle_playing(_ctx, %{skip_until_keyframe: true} = state) do
    {[event: {:input, %Membrane.KeyframeRequestEvent{}}], state}
  end

  @impl true
  def handle_playing(_ctx, state) do
    {[], state}
  end

  @impl true
  def handle_process(
        :input,
        buffer,
        _ctx,
        %{skip_until_parameters?: true, frame_prefix: <<>>} = state
      ) do
    data = state.acc <> buffer.payload

    {parsed, _au_info, unparsed} = NALu.parse(data)

    case find_parameters(parsed) do
      {:error, :not_enough_buffers} ->
        {[], %{state | acc: data}}

      {:ok, buffers} ->
        contents =
          Enum.map_join(buffers, fn %{prefixed_poslen: {pos, len}} ->
            <<_prefix::binary-size(pos), nalu::binary-size(len), _rest::binary>> = data
            nalu
          end)

        do_process(%{buffer | payload: contents <> unparsed}, %{
          state
          | skip_until_parameters?: false
        })
    end
  end

  # If frame prefix has been applied, proceed to parsing the buffer
  @impl true
  def handle_process(:input, buffer, _ctx, %{frame_prefix: <<>>} = state) do
    do_process(buffer, state)
  end

  # If there is a frame prefix to be applied, check that there are no in-band parameters and write the prefix if necessary
  @impl true
  def handle_process(:input, %Buffer{} = buffer, _ctx, state) when state.frame_prefix != <<>> do
    buffer = Map.update!(buffer, :payload, &(state.frame_prefix <> &1))
    do_process(buffer, %{state | frame_prefix: <<>>})
  end

  defp do_process(%Buffer{payload: payload} = buffer, state) do
    case Native.parse(payload, state.parser_ref) do
      {:ok, sizes, decoding_order_numbers, presentation_order_numbers, resolution_changes} ->
        metadata = %{buffer_metadata: buffer.metadata, pts: buffer.pts, dts: buffer.dts}

        profile = Native.get_profile!(state.parser_ref)
        state = %{state | profile_has_b_frames?: profile_has_b_frames?(profile)}

        {bufs, state} =
          parse_access_units(
            payload,
            Enum.with_index(sizes),
            metadata,
            decoding_order_numbers,
            presentation_order_numbers,
            state
          )

        parse_resolution_changes(state, bufs, resolution_changes)

      {:error, reason} ->
        raise "Native parser failed to parse the payload: #{inspect(reason)}"
    end
  end

  # analyze resolution changes and generate appropriate stream_format before corresponding buffers
  defp parse_resolution_changes(state, bufs, resolution_changes, acc \\ [])

  defp parse_resolution_changes(state, [], [], []) do
    {[], state}
  end

  defp parse_resolution_changes(state, bufs, [], acc) do
    bufs = Enum.map(bufs, fn {_au, buf} -> buf end)

    stream_format =
      if state.pending_stream_format != nil do
        [stream_format: {:output, state.pending_stream_format}]
      else
        []
      end

    actions = Enum.reverse([buffer: {:output, bufs}] ++ stream_format ++ acc)

    {actions, %{state | pending_stream_format: nil}}
  end

  defp parse_resolution_changes(state, bufs, [meta | resolution_changes], acc) do
    {old_bufs, next_bufs} = Enum.split_while(bufs, fn {au, _buf} -> au < meta.index end)
    next_stream_format = mk_stream_format(state, meta.width, meta.height)

    {stream_format, state} =
      if old_bufs == [],
        do: {[], %{state | pending_stream_format: next_stream_format}},
        else: {[stream_format: {:output, next_stream_format}], state}

    buffers_before_change =
      case old_bufs do
        [] ->
          []

        _non_empty ->
          old_bufs = Enum.map(old_bufs, fn {_au, buf} -> buf end)
          [buffer: {:output, old_bufs}]
      end

    {pending_stream_format, state} =
      if state.pending_stream_format != nil and buffers_before_change != [] do
        {[stream_format: {:output, state.pending_stream_format}],
         %{state | pending_stream_format: nil}}
      else
        {[], state}
      end

    parse_resolution_changes(
      state,
      next_bufs,
      resolution_changes,
      stream_format ++ buffers_before_change ++ pending_stream_format ++ acc
    )
  end

  @impl true
  def handle_stream_format(:input, %Membrane.H264.RemoteStream{} = stream_format, ctx, state)
      when ctx.pads.input.start_of_stream? do
    Membrane.Logger.debug("Disposing old parser due to stream format change")

    {[], state} = handle_init(%{}, state.original_opts)
    {[], state} = handle_setup(%{}, state)

    do_handle_stream_format(stream_format, state)
  end

  @impl true
<<<<<<< HEAD
  def handle_stream_format(:input, %Membrane.H264.RemoteStream{} = stream_format, _ctx, state) do
    do_handle_stream_format(stream_format, state)
=======
  def handle_stream_format(
        :input,
        %Membrane.H264.RemoteStream{decoder_configuration_record: dcr},
        _ctx,
        state
      )
      when dcr != nil do
    {:ok, %{sps: sps, pps: pps}} = Membrane.H264.FFmpeg.Parser.DecoderConfiguration.parse(dcr)

    frame_prefix =
      Enum.concat([[state.frame_prefix || <<>>], sps, pps])
      |> Enum.join(<<0, 0, 1>>)

    if state.skip_until_parameters? do
      Membrane.Logger.warn("""
      Flag skip_until_parameters? is not compatible with Membrane.H264.RemoteStream stream_format.
      It is being automatically disabled.
      """)
    end

    {[], %{state | frame_prefix: frame_prefix, skip_until_parameters?: false}}
>>>>>>> 602d67ac
  end

  @impl true
  def handle_stream_format(:input, _stream_format, _ctx, state) do
    # ignoring stream_format, new ones will be generated in handle_process
    {[], state}
  end

  @impl true
  def handle_end_of_stream(:input, ctx, state) do
    with {:ok, sizes, decoding_order_numbers, presentation_order_numbers, resolution} <-
           Native.flush(state.parser_ref) do
      {bufs, state} =
        parse_access_units(
          <<>>,
          Enum.with_index(sizes),
          state.metadata,
          decoding_order_numbers,
          presentation_order_numbers,
          state
        )

      if state.partial_frame != <<>> do
        Membrane.Logger.warn("Discarding incomplete frame because of end of stream")
      end

      stream_format = mk_stream_format(state, resolution.width, resolution.height)

      stream_format_actions =
        if stream_format != ctx.pads.output.stream_format,
          do: [stream_format: {:output, stream_format}],
          else: []

      bufs = Enum.map(bufs, fn {_au, buf} -> buf end)
      actions = stream_format_actions ++ [buffer: {:output, bufs}, end_of_stream: :output]
      {actions, state}
    else
      {:error, reason} -> raise "Native parser failed to flush: #{inspect(reason)}"
    end
  end

  defp do_handle_stream_format(stream_format, state) do
    {:ok, %{sps: sps, pps: pps}} =
      Membrane.H264.FFmpeg.Parser.DecoderConfiguration.parse(
        stream_format.decoder_configuration_record
      )

    frame_prefix =
      Enum.concat([[state.frame_prefix || <<>>], sps, pps])
      |> Enum.join(<<0, 0, 1>>)

    if state.skip_until_parameters? do
      Membrane.Logger.warn("""
      Flag skip_until_parameters? is not compatible with Membrane.H264.RemoteStream stream_format.
      It is being automatically disabled.
      """)
    end

    {[], %{state | frame_prefix: frame_prefix, skip_until_parameters?: false}}
  end

  defp parse_access_units(
         input,
         au_sizes,
         metadata,
         decoding_order_numbers,
         presentation_order_numbers,
         %{partial_frame: <<>>} = state
       ) do
    state = %{state | metadata: metadata}

    {buffers, input, state} =
      do_parse_access_units(
        input,
        au_sizes,
        metadata,
        decoding_order_numbers,
        presentation_order_numbers,
        state,
        []
      )

    {buffers, %{state | partial_frame: input}}
  end

  defp parse_access_units(
         input,
         [],
         _metadata,
         _decoding_order_numbers,
         _presentation_order_numbers,
         state
       ) do
    {[], %{state | partial_frame: state.partial_frame <> input}}
  end

  defp parse_access_units(
         input,
         [au_size | au_sizes],
         metadata,
         [decoding_order_number | decoding_order_numbers],
         [presentation_order_number | presentation_order_numbers],
         state
       ) do
    {first_au_buffers, input, state} =
      do_parse_access_units(
        state.partial_frame <> input,
        [au_size],
        state.metadata,
        [decoding_order_number],
        [presentation_order_number],
        state,
        []
      )

    state = %{state | metadata: metadata}

    {buffers, input, state} =
      do_parse_access_units(
        input,
        au_sizes,
        state.metadata,
        decoding_order_numbers,
        presentation_order_numbers,
        state,
        []
      )

    {first_au_buffers ++ buffers, %{state | partial_frame: input}}
  end

  defp do_parse_access_units(
         input,
         [],
         _metadata,
         _decoding_order_numbers,
         _presentation_order_numbers,
         state,
         acc
       ) do
    {acc |> Enum.reverse() |> List.flatten(), input, state}
  end

  defp do_parse_access_units(
         input,
         [{au_size, au_number} | au_sizes],
         metadata,
         [decoding_order_number | decoding_order_numbers],
         [presentation_order_number | presentation_order_numbers],
         state,
         acc
       ) do
    <<au::binary-size(au_size), rest::binary>> = input

    {pts, dts} =
      withl framerate: {frames, seconds} <- state.framerate,
            positive_order_number: true <- presentation_order_number >= 0 do
        pts =
          div(
            presentation_order_number * seconds * Membrane.Time.second(),
            frames
          )

        decoding_order_number =
          if state.profile_has_b_frames?,
            do: decoding_order_number - state.max_frame_reorder,
            else: decoding_order_number

        dts =
          div(
            decoding_order_number * seconds * Membrane.Time.second(),
            frames
          )

        {pts, dts}
      else
        positive_order_number: false -> {nil, nil}
        framerate: nil -> {metadata.pts, metadata.dts}
      end

    {nalus, au_metadata, _unparsed} = NALu.parse(au, complete_nalu?: true)
    au_metadata = Map.merge(metadata.buffer_metadata, au_metadata)
    state = Map.update!(state, :skip_until_keyframe?, &(&1 and not au_metadata.h264.key_frame?))

    buffers =
      case state do
        %{skip_until_keyframe?: true} ->
          []

        %{alignment: :au, attach_nalus?: true} ->
          [
            {au_number,
             %Buffer{
               pts: pts,
               dts: dts,
               payload: au,
               metadata: put_in(au_metadata, [:h264, :nalus], nalus)
             }}
          ]

        %{alignment: :au, attach_nalus?: false} ->
          [{au_number, %Buffer{pts: pts, dts: dts, payload: au, metadata: au_metadata}}]

        %{alignment: :nal} ->
          Enum.map(nalus, fn nalu ->
            {au_number,
             %Buffer{
               pts: pts,
               dts: dts,
               payload: :binary.part(au, nalu.prefixed_poslen),
               metadata: Map.merge(metadata.buffer_metadata, nalu.metadata)
             }}
          end)
      end

    do_parse_access_units(
      rest,
      au_sizes,
      metadata,
      decoding_order_numbers,
      presentation_order_numbers,
      state,
      [buffers | acc]
    )
  end

  defp mk_stream_format(state, width, height) do
    profile = Native.get_profile!(state.parser_ref)

    %H264{
      width: width,
      height: height,
      framerate: state.framerate || {0, 1},
      alignment: state.alignment,
      nalu_in_metadata?: state.attach_nalus?,
      profile: profile
    }
  end

  defp profile_has_b_frames?(profile) do
    profile not in [:constrained_baseline, :baseline]
  end

  defp find_parameters(data, looking_for \\ [:sps, :pps])

  defp find_parameters(data, []) do
    {:ok, data}
  end

  defp find_parameters([], _looking_for), do: {:error, :not_enough_buffers}

  defp find_parameters(data, looking_for) do
    {before_buffers, after_buffers} =
      Enum.split_while(data, &(not Enum.member?(looking_for, &1.metadata.h264.type)))

    before_buffers =
      Enum.reject(before_buffers, &Enum.member?([:idr, :non_idr], &1.metadata.h264.type))

    with [%{metadata: %{h264: %{type: type}}} | _rest] <- after_buffers,
         {:ok, after_buffers} <- find_parameters(after_buffers, looking_for -- [type]) do
      {:ok, before_buffers ++ after_buffers}
    else
      [] -> {:error, :not_enough_buffers}
      error -> error
    end
  end
end<|MERGE_RESOLUTION|>--- conflicted
+++ resolved
@@ -109,30 +109,16 @@
   @impl true
   def handle_init(_ctx, opts) do
     state =
-      Map.from_struct(opts)
-      |> Map.merge(%{
-        pending_stream_format: nil,
-        parser_ref: nil,
-        partial_frame: <<>>,
-        frame_prefix: opts.sps <> opts.pps,
-        metadata: nil,
-        acc: <<>>,
-        profile_has_b_frames?: nil,
-        original_opts: opts
-      })
+      opts
+      |> Map.from_struct()
+      |> reset_state()
 
     {[], state}
   end
 
   @impl true
   def handle_setup(_ctx, state) do
-    case Native.create() do
-      {:ok, parser_ref} ->
-        {[], %{state | parser_ref: parser_ref}}
-
-      {:error, reason} ->
-        raise "Failed to create native parser: #{inspect(reason)}"
-    end
+    {[], %{state | parser_ref: Native.create!()}}
   end
 
   @impl true
@@ -185,6 +171,18 @@
   def handle_process(:input, %Buffer{} = buffer, _ctx, state) when state.frame_prefix != <<>> do
     buffer = Map.update!(buffer, :payload, &(state.frame_prefix <> &1))
     do_process(buffer, %{state | frame_prefix: <<>>})
+  end
+
+  defp reset_state(state) do
+    Map.merge(state, %{
+      pending_stream_format: nil,
+      parser_ref: nil,
+      partial_frame: <<>>,
+      frame_prefix: state.sps <> state.pps,
+      metadata: nil,
+      acc: <<>>,
+      profile_has_b_frames?: nil
+    })
   end
 
   defp do_process(%Buffer{payload: payload} = buffer, state) do
@@ -274,28 +272,30 @@
       when ctx.pads.input.start_of_stream? do
     Membrane.Logger.debug("Disposing old parser due to stream format change")
 
-    {[], state} = handle_init(%{}, state.original_opts)
-    {[], state} = handle_setup(%{}, state)
+    state = reset_state(state)
+    state = %{state | parser_ref: Native.create!()}
 
     do_handle_stream_format(stream_format, state)
   end
 
-  @impl true
-<<<<<<< HEAD
   def handle_stream_format(:input, %Membrane.H264.RemoteStream{} = stream_format, _ctx, state) do
     do_handle_stream_format(stream_format, state)
-=======
-  def handle_stream_format(
-        :input,
-        %Membrane.H264.RemoteStream{decoder_configuration_record: dcr},
-        _ctx,
-        state
-      )
-      when dcr != nil do
+  end
+
+  def handle_stream_format(:input, _stream_format, _ctx, state) do
+    # ignoring stream_format, new onew will be generated in handle_process
+    {[], state}
+  end
+
+  defp do_handle_stream_format(
+         %Membrane.H264.RemoteStream{decoder_configuration_record: dcr},
+         state
+       )
+       when dcr != nil do
     {:ok, %{sps: sps, pps: pps}} = Membrane.H264.FFmpeg.Parser.DecoderConfiguration.parse(dcr)
 
     frame_prefix =
-      Enum.concat([[state.frame_prefix || <<>>], sps, pps])
+      Enum.concat([[state.frame_prefix], sps, pps])
       |> Enum.join(<<0, 0, 1>>)
 
     if state.skip_until_parameters? do
@@ -306,11 +306,9 @@
     end
 
     {[], %{state | frame_prefix: frame_prefix, skip_until_parameters?: false}}
->>>>>>> 602d67ac
-  end
-
-  @impl true
-  def handle_stream_format(:input, _stream_format, _ctx, state) do
+  end
+
+  defp do_handle_stream_format(_stream_format, state) do
     # ignoring stream_format, new ones will be generated in handle_process
     {[], state}
   end
@@ -346,26 +344,6 @@
     else
       {:error, reason} -> raise "Native parser failed to flush: #{inspect(reason)}"
     end
-  end
-
-  defp do_handle_stream_format(stream_format, state) do
-    {:ok, %{sps: sps, pps: pps}} =
-      Membrane.H264.FFmpeg.Parser.DecoderConfiguration.parse(
-        stream_format.decoder_configuration_record
-      )
-
-    frame_prefix =
-      Enum.concat([[state.frame_prefix || <<>>], sps, pps])
-      |> Enum.join(<<0, 0, 1>>)
-
-    if state.skip_until_parameters? do
-      Membrane.Logger.warn("""
-      Flag skip_until_parameters? is not compatible with Membrane.H264.RemoteStream stream_format.
-      It is being automatically disabled.
-      """)
-    end
-
-    {[], %{state | frame_prefix: frame_prefix, skip_until_parameters?: false}}
   end
 
   defp parse_access_units(
