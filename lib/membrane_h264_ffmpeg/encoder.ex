--- conflicted
+++ resolved
@@ -156,16 +156,10 @@
   defp flush_encoder_if_exists(%{encoder_ref: nil}), do: []
 
   defp flush_encoder_if_exists(%{encoder_ref: encoder_ref, use_shm?: use_shm?}) do
-<<<<<<< HEAD
-    with {:ok, dts_list, frames} <- Native.flush(use_shm?, encoder_ref) do
-      wrap_frames(dts_list, frames)
+    with {:ok, dts_list, pts_list, frames} <- Native.flush(use_shm?, encoder_ref) do
+      wrap_frames(dts_list, pts_list, frames)
     else
       {:error, reason} -> raise "Native encoder failed to flush: #{inspect(reason)}"
-=======
-    with {:ok, dts_list, pts_list, frames} <- Native.flush(use_shm?, encoder_ref) do
-      buffers = wrap_frames(dts_list, pts_list, frames)
-      {:ok, buffers}
->>>>>>> 2a92522d
     end
   end
 
