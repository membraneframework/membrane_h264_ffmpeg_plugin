defmodule Membrane.H264.FFmpeg.Plugin.MixProject do
  use Mix.Project

  @version "0.19.0"
  @github_url "https://github.com/membraneframework/membrane_h264_ffmpeg_plugin"

  def project do
    [
      app: :membrane_h264_ffmpeg_plugin,
      compilers: [:unifex, :bundlex] ++ Mix.compilers(),
      version: @version,
      elixir: "~> 1.12",
      elixirc_paths: elixirc_paths(Mix.env()),
      start_permanent: Mix.env() == :prod,
      deps: deps(),
      dialyzer: dialyzer(),

      # Hex
      description: "Membrane H264 parser, decoder and encoder based on FFmpeg and x264",
      package: package(),

      # Docs
      name: "Membrane H264 FFmpeg plugin",
      source_url: @github_url,
      homepage_url: "https://membraneframework.org",
      docs: docs()
    ]
  end

  def application do
    [
      extra_applications: []
    ]
  end

  defp elixirc_paths(:test), do: ["lib", "test/support"]
  defp elixirc_paths(_env), do: ["lib"]

  defp deps do
    [
      {:bunch, "~> 1.3.0"},
      {:unifex, "~> 0.7.2"},
      {:membrane_core, "~> 0.9.0"},
      {:membrane_common_c, "~> 0.11.0"},
      {:membrane_h264_format, "~> 0.3.0"},
      {:membrane_raw_video_format, "~> 0.2.0"},
      {:ratio, "~> 2.4.0"},
      {:ex_doc, "~> 0.28", only: :dev, runtime: false},
      {:credo, "~> 1.6", only: :dev, runtime: false},
      {:dialyxir, "~> 1.1", only: :dev, runtime: false},
      {:membrane_raw_video_parser_plugin, "~> 0.7", only: :test},
      {:membrane_file_plugin, "~> 0.8", only: :test}
    ]
  end

  defp dialyzer() do
    opts = [
      flags: [:error_handling]
    ]

    if System.get_env("CI") == "true" do
      # Store PLTs in cacheable directory for CI
      File.mkdir_p!(Path.join([__DIR__, "priv", "plts"]))
      [plt_local_path: "priv/plts", plt_core_path: "priv/plts"] ++ opts
    else
      opts
    end
  end

  defp docs do
    [
      main: "readme",
      extras: ["README.md"],
      formatters: ["html"],
      source_ref: "v#{@version}",
      nest_modules_by_prefix: [
        Membrane.H264.FFmpeg
      ]
    ]
  end

  defp package do
    [
      maintainers: ["Membrane Team"],
      licenses: ["Apache-2.0"],
      links: %{
        "GitHub" => @github_url,
        "Membrane Framework Homepage" => "https://membraneframework.org"
      },
<<<<<<< HEAD
      files: ["lib", "mix.exs", "README*", "LICENSE*", ".formatter.exs", "bundlex.exs", "c_src"],
      exclude_patterns: [~r"c_src/.*/_generated.*"]
=======
      files: ["lib", "mix.exs", "README*", "LICENSE*", ".formatter.exs", "bundlex.exs", "c_src"]
    ]
  end

  defp deps do
    [
      {:bunch, "~> 1.3.0"},
      {:unifex, "~> 0.7.2"},
      {:membrane_core, "~> 0.10.0"},
      {:membrane_common_c, "~> 0.12.0"},
      {:membrane_h264_format, "~> 0.3.0"},
      {:membrane_raw_video_format, "~> 0.2.0"},
      {:ratio, "~> 2.4.0"},
      {:ex_doc, "~> 0.28", only: :dev, runtime: false},
      {:credo, "~> 1.6", only: :dev, runtime: false},
      {:dialyxir, "~> 1.1", only: :dev, runtime: false},
      {:membrane_raw_video_parser_plugin, "~> 0.7", only: :test},
      {:membrane_file_plugin, "~> 0.8", only: :test}
>>>>>>> 34dc60b1
    ]
  end
end<|MERGE_RESOLUTION|>--- conflicted
+++ resolved
@@ -40,8 +40,8 @@
     [
       {:bunch, "~> 1.3.0"},
       {:unifex, "~> 0.7.2"},
-      {:membrane_core, "~> 0.9.0"},
-      {:membrane_common_c, "~> 0.11.0"},
+      {:membrane_core, "~> 0.10.0"},
+      {:membrane_common_c, "~> 0.12.0"},
       {:membrane_h264_format, "~> 0.3.0"},
       {:membrane_raw_video_format, "~> 0.2.0"},
       {:ratio, "~> 2.4.0"},
@@ -87,29 +87,8 @@
         "GitHub" => @github_url,
         "Membrane Framework Homepage" => "https://membraneframework.org"
       },
-<<<<<<< HEAD
       files: ["lib", "mix.exs", "README*", "LICENSE*", ".formatter.exs", "bundlex.exs", "c_src"],
       exclude_patterns: [~r"c_src/.*/_generated.*"]
-=======
-      files: ["lib", "mix.exs", "README*", "LICENSE*", ".formatter.exs", "bundlex.exs", "c_src"]
-    ]
-  end
-
-  defp deps do
-    [
-      {:bunch, "~> 1.3.0"},
-      {:unifex, "~> 0.7.2"},
-      {:membrane_core, "~> 0.10.0"},
-      {:membrane_common_c, "~> 0.12.0"},
-      {:membrane_h264_format, "~> 0.3.0"},
-      {:membrane_raw_video_format, "~> 0.2.0"},
-      {:ratio, "~> 2.4.0"},
-      {:ex_doc, "~> 0.28", only: :dev, runtime: false},
-      {:credo, "~> 1.6", only: :dev, runtime: false},
-      {:dialyxir, "~> 1.1", only: :dev, runtime: false},
-      {:membrane_raw_video_parser_plugin, "~> 0.7", only: :test},
-      {:membrane_file_plugin, "~> 0.8", only: :test}
->>>>>>> 34dc60b1
     ]
   end
 end