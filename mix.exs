--- conflicted
+++ resolved
@@ -56,30 +56,16 @@
 
   defp deps do
     [
-<<<<<<< HEAD
-      {:ex_doc, "~> 0.21", only: :dev, runtime: false},
-      {:membrane_core, "~> 0.7.0", override: true},
-=======
       {:membrane_core, "~> 0.7.0"},
->>>>>>> 4158599c
       {:membrane_common_c, "~> 0.7.0"},
       {:membrane_caps_video_h264, "~> 0.2.0"},
       {:membrane_caps_video_raw, "~> 0.1.0"},
       {:unifex, "~> 0.4.0"},
       {:bunch, "~> 1.2"},
-<<<<<<< HEAD
-      {:membrane_element_rawvideo_parser,
-       github: "membraneframework/membrane_element_rawvideo_parser",
-       branch: "add-pts-timestamps",
-       only: [:dev, :test]},
-      {:membrane_file_plugin, "~> 0.5.0", only: [:dev, :test]},
-      {:dialyxir, "~> 1.0", only: [:dev, :test], runtime: false}
-=======
       {:membrane_element_rawvideo_parser, "~> 0.4.0", only: [:dev, :test]},
       {:membrane_file_plugin, "~> 0.6.0", only: [:dev, :test]},
       {:dialyxir, "~> 1.0", only: [:dev, :test], runtime: false},
       {:ex_doc, "~> 0.24", only: :dev, runtime: false}
->>>>>>> 4158599c
     ]
   end
 end