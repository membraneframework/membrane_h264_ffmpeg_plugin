--- conflicted
+++ resolved
@@ -1,11 +1,7 @@
 defmodule Membrane.H264.FFmpeg.Plugin.MixProject do
   use Mix.Project
 
-<<<<<<< HEAD
-  @version "0.16.3"
-=======
   @version "0.16.2"
->>>>>>> e2beee3e
   @github_url "https://github.com/membraneframework/membrane_h264_ffmpeg_plugin"
 
   def project do
