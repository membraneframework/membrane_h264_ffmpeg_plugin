defmodule Membrane.H264.FFmpeg.Plugin.MixProject do
  use Mix.Project

  @version "0.14.0"
  @github_url "https://github.com/membraneframework/membrane_h264_ffmpeg_plugin"

  def project do
    [
      app: :membrane_h264_ffmpeg_plugin,
      compilers: [:unifex, :bundlex] ++ Mix.compilers(),
      version: @version,
      elixir: "~> 1.7",
      elixirc_paths: elixirc_paths(Mix.env()),
      start_permanent: Mix.env() == :prod,
      description: "Membrane H264 parser, decoder and encoder based on FFmpeg and x264",
      package: package(),
      name: "Membrane H264 FFmpeg plugin",
      source_url: @github_url,
      docs: docs(),
      homepage_url: "https://membraneframework.org",
      deps: deps()
    ]
  end

  def application do
    [
      extra_applications: []
    ]
  end

  defp elixirc_paths(:test), do: ["lib", "test/support"]
  defp elixirc_paths(_env), do: ["lib"]

  defp docs do
    [
      main: "readme",
      extras: ["README.md"],
      source_ref: "v#{@version}",
      nest_modules_by_prefix: [
        Membrane.H264.FFmpeg
      ]
    ]
  end

  defp package do
    [
      maintainers: ["Membrane Team"],
      licenses: ["Apache 2.0"],
      links: %{
        "GitHub" => @github_url,
        "Membrane Framework Homepage" => "https://membraneframework.org"
      },
      files: ["lib", "mix.exs", "README*", "LICENSE*", ".formatter.exs", "bundlex.exs", "c_src"]
    ]
  end

  defp deps do
    [
      {:bunch, "~> 1.3.0"},
      {:ex_doc, "~> 0.24", only: :dev, runtime: false},
      {:membrane_caps_video_h264, "~> 0.2.0"},
      {:membrane_caps_video_raw, "~> 0.1.0"},
<<<<<<< HEAD
      {:membrane_common_c, "~> 0.9.0"},
      {:membrane_core,
       github: "membraneframework/membrane-core",
       branch: "add-timestamps-to-buffer",
       override: true},
=======
      {:membrane_common_c, "~> 0.10.0"},
      {:membrane_core, "~> 0.8.0"},
>>>>>>> f56d7138
      {:ratio, "~> 2.4.0"},
      {:unifex, "~> 0.7.0"},
      {:credo, "~> 1.5", only: [:dev, :test], runtime: false},
      {:dialyxir, "~> 1.1.0", only: [:dev, :test], runtime: false},
      {:membrane_element_rawvideo_parser, "~> 0.5.0", only: [:dev, :test]},
      {:membrane_file_plugin, "~> 0.7.0", only: [:dev, :test]}
    ]
  end
end<|MERGE_RESOLUTION|>--- conflicted
+++ resolved
@@ -60,16 +60,8 @@
       {:ex_doc, "~> 0.24", only: :dev, runtime: false},
       {:membrane_caps_video_h264, "~> 0.2.0"},
       {:membrane_caps_video_raw, "~> 0.1.0"},
-<<<<<<< HEAD
-      {:membrane_common_c, "~> 0.9.0"},
-      {:membrane_core,
-       github: "membraneframework/membrane-core",
-       branch: "add-timestamps-to-buffer",
-       override: true},
-=======
       {:membrane_common_c, "~> 0.10.0"},
       {:membrane_core, "~> 0.8.0"},
->>>>>>> f56d7138
       {:ratio, "~> 2.4.0"},
       {:unifex, "~> 0.7.0"},
       {:credo, "~> 1.5", only: [:dev, :test], runtime: false},
